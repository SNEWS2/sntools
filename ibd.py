#!/usr/bin/python

from optparse import OptionParser
from math import pi, sin, cos, sqrt, gamma, exp
from scipy import integrate, interpolate
import numpy as np

parser = OptionParser()

optdefault = "simData_eb.txt"
parser.add_option("-i", "--input", dest="input",
                  help="Name of the input file. Default: '%s'." \
                      % (optdefault),
                  metavar="FILENAME",
                  default=optdefault)

optdefault = "tmp_ibd_eb.txt"
parser.add_option("-o", "--output", dest="output",
                  help="Name of the output file. Default: '%s'." \
                      % (optdefault),
                  metavar="FILENAME",
                  default=optdefault)

optdefault = 1.0
parser.add_option("-n", "--normalization", dest="normalization",
                  help="Normalization factor to account for neutrino oscillations. Gets set by `genevts.py`. Default: '%s'." \
                      % (optdefault),
                  metavar="NORMALIZATION",
                  default=optdefault)

# number of free protons (i.e. H nuclei) in each detector
detectors = {"SuperK": 2.1e+33,
             "HyperK": 1.4e+34} # one-tank configuration
optchoices = detectors.keys() #list(detectors.keys()) in python3
optdefault = detectors.keys()[0]
parser.add_option("-d", "--detector", dest="detector",
                  help="Detector configuration. Choices: %s. Default: %s" \
                      % (optchoices, optdefault),
                  choices=optchoices, default=optdefault)

parser.add_option("-v", "--verbose", dest="verbose",
                  help="Verbose output, e.g. for debugging. Off by default.",
                  default=False, action="store_true")

(options, args) = parser.parse_args()

verbose = options.verbose
normalization = float(options.normalization)
if (normalization <= 0 or normalization > 1):
	print("Error: Normalization factor should be in the interval (0,1]. Aborting ...")
	exit()

# return direction of a positron in relation to path of incident neutrino (z-direction)
def direction(eneNu):
	pMax = 0
	cosT = 0
	nCosTBins = 1000
	cosTBinWidth = 2./nCosTBins
	for j in range(nCosTBins):
		cosT = -1 + cosTBinWidth*(j+0.5) # 1000 steps in the interval [-1,1]
		p = dir_nuebar_p_sv(eneNu, cosT)
		if p > pMax:
			pMax = p
	
	while (True):
		cosT = 2*np.random.random() - 1 # randomly distributed in interval [-1,1)
		if dir_nuebar_p_sv(eneNu, cosT) > pMax*np.random.random():
			sinT = sin(np.arccos(cosT))
			phi = 2 * pi * np.random.random() - pi # randomly distributed in [-pi, pi)
			break
	
	return (sinT*cos(phi), sinT*sin(phi), cosT)

# probability distribution for the angle at which the positron is emitted
# numerical values are from Ishino-san's code for SK, based on email from Vissani
def dir_nuebar_p_sv(eneNu, cosT):
	def dir_f1(eneNu):
		return -0.05396 + 0.35824 * (eneNu/100) + 0.03309 * (eneNu/100)**2
	def dir_f2(eneNu):
		return  0.00050 - 0.02390 * (eneNu/100) + 0.14537 * (eneNu/100)**2

	return 0.5 + dir_f1(eneNu) * cosT + dir_f2(eneNu) * (cosT**2 -1./3)

nevtValues=[]
tValues=[]
aValues=[]
eNuSquaredValues=[]
totnevt = 0
#define variables
nP = detectors[options.detector] # number of protons in detector volume
<<<<<<< HEAD
dSquared = (1.563738e+33)**2 # square of distance to supernova
mN = 939.5654 
mP = 938.2721 
mE = 0.5109989 
=======
dSquared = (1.563738e+33)**2 # 10 kpc in units of MeV**(-1), see http://www.wolframalpha.com/input/?i=10+kpc%2F(hbar+*+c)+in+MeV%5E(-1)
mN = 939.5654 #MeV
mP = 938.2721 #MeV
mE = 0.5109989 #MeV
>>>>>>> 01d3ded3
mPi = 139.57018 #MeV
delta = mN-mP
mAvg=(mP+mN)/2
gF=1.16637e-11 #Fermi coupling constant
eThr=((mN+mE)**2 - mP**2)/(2*mP) #threshold energy for IBD

#calculate the event rate at each time from the pre-processed data
with open(options.input) as simData:
    if verbose: print "Reading neutrino simulation data from", options.input, "..."
    for line in simData:
        
        #import lists of time, and mean energy, mean squared energy and luminosity at time t
        t, a, eNuSquared, L = line.split(",")
        t=float(t)
        t=t*1000
        tValues.append(t)
        a=float(a)
        aValues.append(a)
        eNuSquared = float(eNuSquared)
        eNuSquaredValues.append(eNuSquared)
        L=float(L)

<<<<<<< HEAD
        #calculate the energy-dependent cross section for IBD        
=======
        # the following code implements the energy-dependent cross section for IBD
        # from Strumia/Vissani (2003), arXiv:astro-ph/0302055
        
>>>>>>> 01d3ded3
        def t_eNu_eE(eNu, eE):
            return mN**2 - mP**2 - 2*mP*(eNu-eE)
        def x(eNu, eE):
            return t_eNu_eE(eNu, eE)/(4*mAvg**2)
        def y (eNu, eE):
            return 1-(t_eNu_eE(eNu, eE)/710000)
        def z (eNu, eE):
            return 1-(t_eNu_eE(eNu, eE)/1000000)
        def f1 (eNu, eE):
            return (1-(4.706*x(eNu, eE)))/((1-x(eNu, eE))*y(eNu, eE)**2)
        def f2 (eNu, eE):
            return 3.706/((1-x(eNu, eE))*y(eNu, eE)**2)
        def g1(eNu, eE):
            return (-1.27)/z(eNu, eE)**2
        def g2(eNu, eE):
            return (2 * g1(eNu, eE) * mAvg**2)/(mPi**2 - t_eNu_eE(eNu, eE)) 
           
<<<<<<< HEAD
        #AM, BM and CM for approximate calculation of absMsquared
        #AM1, BM1 and CM1 for more precise calculation
=======
        # AM, BM and CM for approximate calculation of absMsquared,
        # AM1, BM1, CM1 for more precise calculation
>>>>>>> 01d3ded3
        def AM(eNu, eE):
            return (mAvg**2 * (f1(eNu, eE)**2 - g1(eNu, eE)**2) * (t_eNu_eE(eNu, eE)-mE**2)) - (mAvg**2 * delta**2 * (f1(eNu, eE)**2 + g1(eNu, eE)**2)) - (2 * mE**2 * mAvg * delta * g1(eNu, eE) *(f1(eNu, eE)+f2(eNu, eE)))
        def AM1(eNu, eE):
<<<<<<< HEAD
            return  ((1/16)*(t_eNu_eE(eNu, eE)-mE**2) * ((4*(f1(eNu, eE)**2)*((4*mAvg**2)+t_eNu_eE(eNu, eE)+mE**2))+(4*(g1(eNu, eE)**2)*(-4*(mAvg**2)+t_eNu_eE(eNu, eE)+mE**2)) +((f2(eNu, eE)**2)*(((t_eNu_eE(eNu, eE)**2)/(mAvg**2))+4*t_eNu_eE(eNu, eE)+4*mE**2))+(4*(mE**2)*t_eNu_eE(eNu, eE)*(g2(eNu, eE)**2)/(mAvg**2)) +(8*f1(eNu, eE)*f2(eNu, eE)*(2*t_eNu_eE(eNu, eE)+mE**2)) +(16*(mE**2)*g1(eNu, eE)*g2(eNu, eE))) -(delta**2)*((4*(f1(eNu, eE)**2)+t_eNu_eE(eNu, eE)*(f2(eNu, eE)**2)/mAvg**2)*(4*(mAvg**2)+t_eNu_eE(eNu, eE)-mE**2)+(4*(g1(eNu, eE)**2)*(4*(mAvg**2)-t_eNu_eE(eNu, eE)+mE**2)) +4*(mE**2)*(g2(eNu, eE)**2)*(t_eNu_eE(eNu, eE)-mE**2)/(mAvg**2)+8*f1(eNu, eE)*f2(eNu, eE)*(2*t_eNu_eE(eNu, eE)-mE**2)+16*(mE**2)*g1(eNu, eE)*g2(eNu, eE))-32*(mE**2)*mAvg*delta*g1(eNu, eE)*(f1(eNu, eE)+f2(eNu, eE)))
        def BM(eNu, eE):
            return t_eNu_eE(eNu, eE)*g1(eNu, eE)*(f1(eNu, eE)+f2(eNu, eE))
        def BM1(eNu, eE):
            return ((1/16)*(16*t_eNu_eE(eNu, eE)*g1(eNu, eE)*(f1(eNu, eE)+f2(eNu, eE))+4*(mE**2)*delta*((f2(eNu, eE)**2)+f1(eNu, eE)*f2(eNu, eE)+2*g1(eNu, eE)*g2(eNu, eE))/mAvg))
=======
            return  1./16 * ( 
            (t_eNu_eE(eNu, eE) - mE**2) * (
            	4 * f1(eNu, eE)**2 * (4*mAvg**2 + t_eNu_eE(eNu, eE) + mE**2)
            	+ 4 * g1(eNu, eE)**2 * (-4*mAvg**2 + t_eNu_eE(eNu, eE) + mE**2)
            	+ f2(eNu, eE)**2 * ((t_eNu_eE(eNu, eE)**2)/(mAvg**2) + 4*t_eNu_eE(eNu, eE) + 4*mE**2)
            	+ 4*mE**2 * t_eNu_eE(eNu, eE) * g2(eNu, eE)**2 / mAvg**2
            	+ 8*f1(eNu, eE)*f2(eNu, eE) * (2*t_eNu_eE(eNu, eE) + mE**2)
            	+ 16*mE**2 * g1(eNu, eE)*g2(eNu, eE))
            - delta**2 * (
            	(4*f1(eNu, eE)**2 + t_eNu_eE(eNu, eE) * f2(eNu, eE)**2 / mAvg**2) *
            	(4*mAvg**2 + t_eNu_eE(eNu, eE) - mE**2)
            	+ 4*g1(eNu, eE)**2 * (4*mAvg**2 - t_eNu_eE(eNu, eE) + mE**2)
            	+ 4*mE**2 * g2(eNu, eE)**2 * (t_eNu_eE(eNu, eE) - mE**2) / mAvg**2
            	+ 8*f1(eNu, eE)*f2(eNu, eE) * (2*t_eNu_eE(eNu, eE) - mE**2)
            	+ 16*mE**2 * g1(eNu, eE)*g2(eNu, eE))
            - 32*mE**2 * mAvg * delta * g1(eNu, eE)*(f1(eNu, eE) + f2(eNu, eE)))
        def BM(eNu, eE):
            return t_eNu_eE(eNu, eE)*g1(eNu, eE)*(f1(eNu, eE)+f2(eNu, eE))
        def BM1(eNu, eE):
            return 1./16 * (
            16*t_eNu_eE(eNu, eE) * g1(eNu, eE)*(f1(eNu, eE) + f2(eNu, eE))
            + 4*mE**2 * delta * (f2(eNu, eE)**2 + f1(eNu, eE)*f2(eNu, eE) + 2*g1(eNu, eE)*g2(eNu, eE))/mAvg)
>>>>>>> 01d3ded3
        def CM(eNu, eE):
            return ((f1(eNu, eE)**2) + (g1(eNu, eE)**2))/4
        def CM1(eNu, eE):
            return 1./16 * (4*(f1(eNu, eE)**2 + g1(eNu, eE)**2) - t_eNu_eE(eNu, eE) * f2(eNu, eE)**2 / mAvg**2)
        def sMinusU(eNu, eE):
            return (2*mP*(eNu+eE))-mE**2
        def absMsquared(eNu, eE):
            return AM1(eNu, eE)-(sMinusU(eNu, eE)*BM1(eNu, eE))+((sMinusU(eNu, eE)**2)*CM1(eNu, eE))
        def dSigmadE(eNu, eE):
            return (2*mP*gF**2 * (0.9746**2))/(8 * pi * mP**2 * eNu**2)*absMsquared(eNu, eE)
        
        #calculate the energy-dependent flux per ms        
        alpha = (2*a**2-eNuSquared)/(eNuSquared-a**2)
        def gamma_dist(eNu): #distribution of neutrino energies
            return (eNu**alpha/gamma(alpha+1))*(((alpha+1)/a)**(alpha+1))*(exp(-(alpha+1)*(eNu/a)))
        def dFluxdE(eNu):
            return 1/(4*pi*dSquared)*((L*624.151)/a)*gamma_dist(eNu)
        
        #calculate range for eE from eNu in center-of-mass (cm) frame
        def s(eNu):
            return 2*mP*eNu + mP**2
        def pE_cm(eNu):
            return (sqrt((s(eNu)-(mN-mE)**2)*(s(eNu)-(mN+mE)**2)))/(2*sqrt(s(eNu)))
        def eE_cm(eNu):
            return (s(eNu)-mN**2+mE**2)/(2*sqrt(s(eNu)))
        delta_cm = (mN**2-mP**2-mE**2)/(2*mP)
        def eE_Min(eNu):
            return eNu - delta_cm - (eNu/sqrt(s(eNu)) * (eE_cm(eNu) + pE_cm(eNu)))
        def eE_Max(eNu):
            return eNu - delta_cm - (eNu/sqrt(s(eNu)) *(eE_cm(eNu) - pE_cm(eNu)))
        
        #integrate over eE and eNu to obtain event rate at time t
        def f(eE, eNu):
            return dSigmadE(eNu, eE)*dFluxdE(eNu)
        def bounds_eNu():
            return [eThr,50]
        def bounds_eE(eNu):
            return [eE_Min(eNu)+1, eE_Max(eNu)+1]
        
        #calculate the detector event rate at time t
        simnevt = nP * integrate.nquad(f, [bounds_eE, bounds_eNu]) [0]
        
        #create a list of event rates at time t for input into interpolation function
        nevtValues.append(simnevt)

#interpolate the mean energy and mean squared energy
interpolatedEnergy = interpolate.pchip(tValues, aValues)
interpolatedMSEnergy = interpolate.pchip(tValues, eNuSquaredValues)

#interpolate the event rate            
interpolatedNevt = interpolate.pchip(tValues, nevtValues) 

#specify bin width and number of bins for binning to 1ms intervals
binWidth = 1 #time interval in ms
binNr = np.arange(1, 535/binWidth, 1) #time range

outfile = open(options.output, 'w')
#integrate event rate and energy over each bin
for i in binNr:
    time = 15 + (i*binWidth)
    boundsMin = time - binWidth
    boundsMax = time

    # calculate expected number of events in this bin and multiply with a normalization factor
    # (1, sin^2(theta_12), cos^2(theta_12)) to take neutrino oscillations into account
    binnedNevt = integrate.quad(interpolatedNevt, boundsMin, boundsMax)[0] * normalization
    # randomly select number of events in this bin from Poisson distribution around binnedNevt:
    binnedNevtRnd = np.random.choice(np.random.poisson(binnedNevt, size=1000))
    #find the total number of events over all bins
    totnevt += binnedNevtRnd

    #create binned values for energy and mean squared energy
    binnedEnergy = integrate.quad(interpolatedEnergy, boundsMin, boundsMax)[0]
    binnedMSEnergy = integrate.quad(interpolatedMSEnergy, boundsMin, boundsMax)[0]
   
    if verbose:

       print "**************************************"
       print "timebin       = %s-%s ms" % (boundsMin, boundsMax)
       print "Nevt (theor.) =", binnedNevt
       print "Nevt (actual) =", binnedNevtRnd
       print "mean energy   =", binnedEnergy, "MeV"
       print "Now generating events for this bin ..."

    #define particle for each event in time interval
    for i in range(binnedNevtRnd):
        t = time - np.random.random()
        alpha_binned = (2*binnedEnergy**2 - binnedMSEnergy)/(binnedMSEnergy - binnedEnergy**2)
        #generate a neutrino energy above eThr
        while (True):
            eneNu = np.random.gamma(alpha_binned + 1, binnedEnergy/(alpha_binned + 1))
            if eneNu > eThr:
                break
        eneNu=eneNu
        #generate direction of positron at given neutrino energy        
        (dirx, diry, dirz) = direction(eneNu)
        #generate positron energy at given neutrino energy and cosT (Strumia & Vissani, 2003)       
        epsilon = eneNu/mP
        delta_cm = (mN**2 - mP**2 - mE**2)/(2*mP)
        kappa = (1 + epsilon)**2 - (epsilon * dirz)**2
        ene = ((eneNu - delta_cm) * (1 + epsilon) + (epsilon * dirz * sqrt((eneNu - delta_cm)**2 - (mE**2 * kappa))))/kappa
        # print out [t, energy, dirx, diry, dirz] to file
        outfile.write("%f, -11, %f, %f, %f, %f\n" % (t, ene, dirx, diry, dirz))

print "**************************************"
print(("Wrote %i particles to " % totnevt) + options.output)

outfile.close()<|MERGE_RESOLUTION|>--- conflicted
+++ resolved
@@ -88,17 +88,10 @@
 totnevt = 0
 #define variables
 nP = detectors[options.detector] # number of protons in detector volume
-<<<<<<< HEAD
-dSquared = (1.563738e+33)**2 # square of distance to supernova
-mN = 939.5654 
-mP = 938.2721 
-mE = 0.5109989 
-=======
 dSquared = (1.563738e+33)**2 # 10 kpc in units of MeV**(-1), see http://www.wolframalpha.com/input/?i=10+kpc%2F(hbar+*+c)+in+MeV%5E(-1)
 mN = 939.5654 #MeV
 mP = 938.2721 #MeV
 mE = 0.5109989 #MeV
->>>>>>> 01d3ded3
 mPi = 139.57018 #MeV
 delta = mN-mP
 mAvg=(mP+mN)/2
@@ -121,13 +114,9 @@
         eNuSquaredValues.append(eNuSquared)
         L=float(L)
 
-<<<<<<< HEAD
-        #calculate the energy-dependent cross section for IBD        
-=======
         # the following code implements the energy-dependent cross section for IBD
         # from Strumia/Vissani (2003), arXiv:astro-ph/0302055
         
->>>>>>> 01d3ded3
         def t_eNu_eE(eNu, eE):
             return mN**2 - mP**2 - 2*mP*(eNu-eE)
         def x(eNu, eE):
@@ -145,23 +134,11 @@
         def g2(eNu, eE):
             return (2 * g1(eNu, eE) * mAvg**2)/(mPi**2 - t_eNu_eE(eNu, eE)) 
            
-<<<<<<< HEAD
-        #AM, BM and CM for approximate calculation of absMsquared
-        #AM1, BM1 and CM1 for more precise calculation
-=======
         # AM, BM and CM for approximate calculation of absMsquared,
-        # AM1, BM1, CM1 for more precise calculation
->>>>>>> 01d3ded3
+        # AM1, BM1 and CM1 for more precise calculation
         def AM(eNu, eE):
             return (mAvg**2 * (f1(eNu, eE)**2 - g1(eNu, eE)**2) * (t_eNu_eE(eNu, eE)-mE**2)) - (mAvg**2 * delta**2 * (f1(eNu, eE)**2 + g1(eNu, eE)**2)) - (2 * mE**2 * mAvg * delta * g1(eNu, eE) *(f1(eNu, eE)+f2(eNu, eE)))
         def AM1(eNu, eE):
-<<<<<<< HEAD
-            return  ((1/16)*(t_eNu_eE(eNu, eE)-mE**2) * ((4*(f1(eNu, eE)**2)*((4*mAvg**2)+t_eNu_eE(eNu, eE)+mE**2))+(4*(g1(eNu, eE)**2)*(-4*(mAvg**2)+t_eNu_eE(eNu, eE)+mE**2)) +((f2(eNu, eE)**2)*(((t_eNu_eE(eNu, eE)**2)/(mAvg**2))+4*t_eNu_eE(eNu, eE)+4*mE**2))+(4*(mE**2)*t_eNu_eE(eNu, eE)*(g2(eNu, eE)**2)/(mAvg**2)) +(8*f1(eNu, eE)*f2(eNu, eE)*(2*t_eNu_eE(eNu, eE)+mE**2)) +(16*(mE**2)*g1(eNu, eE)*g2(eNu, eE))) -(delta**2)*((4*(f1(eNu, eE)**2)+t_eNu_eE(eNu, eE)*(f2(eNu, eE)**2)/mAvg**2)*(4*(mAvg**2)+t_eNu_eE(eNu, eE)-mE**2)+(4*(g1(eNu, eE)**2)*(4*(mAvg**2)-t_eNu_eE(eNu, eE)+mE**2)) +4*(mE**2)*(g2(eNu, eE)**2)*(t_eNu_eE(eNu, eE)-mE**2)/(mAvg**2)+8*f1(eNu, eE)*f2(eNu, eE)*(2*t_eNu_eE(eNu, eE)-mE**2)+16*(mE**2)*g1(eNu, eE)*g2(eNu, eE))-32*(mE**2)*mAvg*delta*g1(eNu, eE)*(f1(eNu, eE)+f2(eNu, eE)))
-        def BM(eNu, eE):
-            return t_eNu_eE(eNu, eE)*g1(eNu, eE)*(f1(eNu, eE)+f2(eNu, eE))
-        def BM1(eNu, eE):
-            return ((1/16)*(16*t_eNu_eE(eNu, eE)*g1(eNu, eE)*(f1(eNu, eE)+f2(eNu, eE))+4*(mE**2)*delta*((f2(eNu, eE)**2)+f1(eNu, eE)*f2(eNu, eE)+2*g1(eNu, eE)*g2(eNu, eE))/mAvg))
-=======
             return  1./16 * ( 
             (t_eNu_eE(eNu, eE) - mE**2) * (
             	4 * f1(eNu, eE)**2 * (4*mAvg**2 + t_eNu_eE(eNu, eE) + mE**2)
@@ -184,7 +161,6 @@
             return 1./16 * (
             16*t_eNu_eE(eNu, eE) * g1(eNu, eE)*(f1(eNu, eE) + f2(eNu, eE))
             + 4*mE**2 * delta * (f2(eNu, eE)**2 + f1(eNu, eE)*f2(eNu, eE) + 2*g1(eNu, eE)*g2(eNu, eE))/mAvg)
->>>>>>> 01d3ded3
         def CM(eNu, eE):
             return ((f1(eNu, eE)**2) + (g1(eNu, eE)**2))/4
         def CM1(eNu, eE):
