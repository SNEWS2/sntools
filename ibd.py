--- conflicted
+++ resolved
@@ -222,21 +222,13 @@
     binnedMSEnergy = integrate.quad(interpolatedMSEnergy, boundsMin, boundsMax)[0]
     
     if verbose:
-<<<<<<< HEAD
-    	print ("**************************************")
-    	print ("timebin       = %s-%s ms" % (boundsMin, boundsMax))
-    	print ("Nevt (theor.) =", binnedNevt)
-    	print ("Nevt (actual) =", binnedNevt1ms)
-    	print ("mean energy   =", binnedEnergy, "MeV")
-    	print ("Now generating events for this bin ...")
-=======
+
     	print "**************************************"
     	print "timebin       = %s-%s ms" % (boundsMin, boundsMax)
     	print "Nevt (theor.) =", binnedNevt
     	print "Nevt (actual) =", binnedNevtRnd
     	print "mean energy   =", binnedEnergy, "MeV"
     	print "Now generating events for this bin ..."
->>>>>>> 2591fc72
 
     #define particle for each event in time interval
     for i in range(binnedNevtRnd):
