--- conflicted
+++ resolved
@@ -161,9 +161,6 @@
     for g in range(1,5):
         if eNu > fit_parameters[g][0] + epsilon:
             p.append(eNu - fit_parameters[g][0] - epsilon)
-<<<<<<< HEAD
-            p.append(eNu - fit_parameters[g][0] + epsilon)
-=======
             p.append(eNu - fit_parameters[g][0] + epsilon) # TODO: this should require only eNu > fit_parameters[g][0] - epsilon; but need to also change bounds_eE() otherwise that crashes
 
     return {'points': p}
@@ -174,6 +171,5 @@
     for g in range(1,5):
         p.append(eE + fit_parameters[g][0] - epsilon)
         p.append(eE + fit_parameters[g][0] + epsilon)
->>>>>>> 9aca7669
 
     return {'points': p}