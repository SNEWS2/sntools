from math import pi
import random


# Detector Materials
water = {
    "molecular_weight": 18.0153,  # g/mol
    "density": 1.0,  # g/cm^3
    "channel_weights": {"ibd": 2, "es": 10, "o16e": 1, "o16eb": 1},  # targets per molecule
}

# liquid scintillator: approximated here as CH_2
ls = {
    "molecular_weight": 14.0266,  # g/mol
    "density": 1.0,  # g/cm^3
    "channel_weights": {"ibd": 2, "es": 8, "c12e": 1, "c12eb": 1, "c12nc": 1},
}


def wbls(x):
    """Generates dictionary characterizing Water-based Liquid Scintillator.

    Input: Fraction of liquid scintillator (0 <= x <= 1).
    Output: Dictionary, analogous to `water` and `ls` above.
    """
    mw = x * ls["molecular_weight"] + (1 - x) * water["molecular_weight"]
    d = x * ls["density"] + (1 - x) * water["density"]
    cw = {}
    for channel in set(list(water["channel_weights"]) + list(ls["channel_weights"])):
        weight = x * ls["channel_weights"].get(channel, 0) + (1 - x) * water["channel_weights"].get(channel, 0)
        cw[channel] = weight
    return {"molecular_weight": mw, "density": d, "channel_weights": cw}


# List of supported detector configurations
supported_detectors = ["HyperK", "SuperK",
                       "WATCHMAN", "WATCHMAN-LS", "WATCHMAN-WbLS",
                       "THEIA25", "THEIA100"]


class Detector(object):
    """A neutrino detector."""

    def __init__(self, name):
        self.name = name
<<<<<<< HEAD
        if name == "HyperK": # inner detector only, 2019 optimized design
            self.shape = 'cylinder'
            self.height = 6580.
            self.radius = 6480./2
            # 2018 Design Report: radius = 7080./2; height = 5480.
            self.material = water
        elif name == "SuperK": # inner detector only
            self.shape = 'cylinder'
            self.height = 3620.
            self.radius = 3368.15/2
            self.material = water
        elif name == "WATCHMAN": # arXiv:1502.01132
            self.shape = 'cylinder'
            self.height = 1280.
            self.radius = 1280./2
            self.material = water
        elif name == "WATCHMAN-LS":
            self.shape = 'cylinder'
            self.height = 1280.
            self.radius = 1280./2
            self.material = ls
        elif name == "WATCHMAN-WbLS":
            self.shape = 'cylinder'
            self.height = 1280.
            self.radius = 1280./2
            self.material = wbls(0.03) # 3% LS, 97% water
        elif name == "THEIA25":  # DOI:10.1140/epjc/s10052-020-7977-8
            self.shape = 'box'
            # from dimensions in paper, substract 50cm detector wall on each side
            # estimate based on discussion with M. Wurm, G. Orebi Gann
            self.x = 2000. - 100
            self.y = 1800. - 100
            self.z = 7000. - 100
            self.material = wbls(0.10)  # 10% LS, 90% water
        elif name == "THEIA100":  # dummy values resulting in 98.2 kt volume
            self.shape = 'cylinder'
            self.height = 5000.
            self.radius = 5000./2
            self.material = wbls(0.10)  # 10% LS, 90% water
=======
        if name == "HyperK":  # inner detector only, 2019 optimized design
            self.height = 6580.0
            self.radius = 6480.0 / 2
            # 2018 Design Report: radius = 7080./2; height = 5480.
            self.material = water
        elif name == "SuperK":  # inner detector only
            self.height = 3620.0
            self.radius = 3368.15 / 2
            self.material = water
        elif name == "WATCHMAN":  # arXiv:1502.01132
            self.height = 1280.0
            self.radius = 1280.0 / 2
            self.material = water
        elif name == "WATCHMAN-LS":
            self.height = 1280.0
            self.radius = 1280.0 / 2
            self.material = ls
        elif name == "WATCHMAN-WbLS":
            self.height = 1280.0
            self.radius = 1280.0 / 2
            self.material = wbls(0.03)  # 3% LS, 97% water
>>>>>>> 8fcab0e9
        else:
            raise ValueError("Unknown detector name: %s" % name)

        # calculate number of target molecules in detector
<<<<<<< HEAD
        if self.shape is 'box':
            volume = self.x * self.y * self.z
        elif self.shape is 'cylinder':
            volume = pi * self.radius**2 * self.height
        else:
            raise ValueError("Unknown detector shape: %s" % self.shape)
=======
        volume = pi * self.radius ** 2 * self.height  # assumes cylindrical detector
>>>>>>> 8fcab0e9
        number_density = self.material["density"] * 6.022e23 / self.material["molecular_weight"]
        self.n_molecules = volume * number_density

    def __repr__(self):
        return "Detector('%s')" % self.name

    def __setattr__(self, attr, value):
        if attr == "n_molecules" and hasattr(self, attr):
            raise AttributeError("Number of molecules is determined by detector size and material. It cannot be changed.")
        object.__setattr__(self, attr, value)

    def generate_random_vertex(self):
<<<<<<< HEAD
        if self.shape is 'box':
            x = random.uniform(0, self.x)
            y = random.uniform(0, self.y)
            z = random.uniform(0, self.z)
        elif self.shape is 'cylinder':
            while True:
                x = random.uniform(-self.radius, self.radius)
                y = random.uniform(-self.radius, self.radius)
                if x**2 + y**2 < self.radius**2:
                    break
            z = random.uniform(-self.height/2, self.height/2)
        else:
            raise ValueError("Unknown detector shape: %s" % self.shape)
=======
        while True:
            x = random.uniform(-self.radius, self.radius)
            y = random.uniform(-self.radius, self.radius)
            if x ** 2 + y ** 2 < self.radius ** 2:
                break
        z = random.uniform(-self.height / 2, self.height / 2)
>>>>>>> 8fcab0e9
        return x, y, z<|MERGE_RESOLUTION|>--- conflicted
+++ resolved
@@ -43,47 +43,6 @@
 
     def __init__(self, name):
         self.name = name
-<<<<<<< HEAD
-        if name == "HyperK": # inner detector only, 2019 optimized design
-            self.shape = 'cylinder'
-            self.height = 6580.
-            self.radius = 6480./2
-            # 2018 Design Report: radius = 7080./2; height = 5480.
-            self.material = water
-        elif name == "SuperK": # inner detector only
-            self.shape = 'cylinder'
-            self.height = 3620.
-            self.radius = 3368.15/2
-            self.material = water
-        elif name == "WATCHMAN": # arXiv:1502.01132
-            self.shape = 'cylinder'
-            self.height = 1280.
-            self.radius = 1280./2
-            self.material = water
-        elif name == "WATCHMAN-LS":
-            self.shape = 'cylinder'
-            self.height = 1280.
-            self.radius = 1280./2
-            self.material = ls
-        elif name == "WATCHMAN-WbLS":
-            self.shape = 'cylinder'
-            self.height = 1280.
-            self.radius = 1280./2
-            self.material = wbls(0.03) # 3% LS, 97% water
-        elif name == "THEIA25":  # DOI:10.1140/epjc/s10052-020-7977-8
-            self.shape = 'box'
-            # from dimensions in paper, substract 50cm detector wall on each side
-            # estimate based on discussion with M. Wurm, G. Orebi Gann
-            self.x = 2000. - 100
-            self.y = 1800. - 100
-            self.z = 7000. - 100
-            self.material = wbls(0.10)  # 10% LS, 90% water
-        elif name == "THEIA100":  # dummy values resulting in 98.2 kt volume
-            self.shape = 'cylinder'
-            self.height = 5000.
-            self.radius = 5000./2
-            self.material = wbls(0.10)  # 10% LS, 90% water
-=======
         if name == "HyperK":  # inner detector only, 2019 optimized design
             self.height = 6580.0
             self.radius = 6480.0 / 2
@@ -105,21 +64,29 @@
             self.height = 1280.0
             self.radius = 1280.0 / 2
             self.material = wbls(0.03)  # 3% LS, 97% water
->>>>>>> 8fcab0e9
+        elif name == "THEIA25":  # DOI:10.1140/epjc/s10052-020-7977-8
+            self.shape = "box"
+            # from dimensions in paper, substract 50cm detector wall on each side
+            # estimate based on discussion with M. Wurm, G. Orebi Gann
+            self.x = 2000.0 - 100
+            self.y = 1800.0 - 100
+            self.z = 7000.0 - 100
+            self.material = wbls(0.10)  # 10% LS, 90% water
+        elif name == "THEIA100":  # dummy values resulting in 98.2 kt volume
+            self.shape = "cylinder"
+            self.height = 5000.0
+            self.radius = 5000.0 / 2
+            self.material = wbls(0.10)  # 10% LS, 90% water
         else:
             raise ValueError("Unknown detector name: %s" % name)
 
         # calculate number of target molecules in detector
-<<<<<<< HEAD
-        if self.shape is 'box':
+        if self.shape == "box":
             volume = self.x * self.y * self.z
-        elif self.shape is 'cylinder':
-            volume = pi * self.radius**2 * self.height
+        elif self.shape == "cylinder":
+            volume = pi * self.radius ** 2 * self.height  # assumes cylindrical detector
         else:
             raise ValueError("Unknown detector shape: %s" % self.shape)
-=======
-        volume = pi * self.radius ** 2 * self.height  # assumes cylindrical detector
->>>>>>> 8fcab0e9
         number_density = self.material["density"] * 6.022e23 / self.material["molecular_weight"]
         self.n_molecules = volume * number_density
 
@@ -128,30 +95,21 @@
 
     def __setattr__(self, attr, value):
         if attr == "n_molecules" and hasattr(self, attr):
-            raise AttributeError("Number of molecules is determined by detector size and material. It cannot be changed.")
+            raise AttributeError("n_molecules is determined by detector size and material. It cannot be changed.")
         object.__setattr__(self, attr, value)
 
     def generate_random_vertex(self):
-<<<<<<< HEAD
-        if self.shape is 'box':
+        if self.shape == "box":
             x = random.uniform(0, self.x)
             y = random.uniform(0, self.y)
             z = random.uniform(0, self.z)
-        elif self.shape is 'cylinder':
+        elif self.shape == "cylinder":
             while True:
                 x = random.uniform(-self.radius, self.radius)
                 y = random.uniform(-self.radius, self.radius)
-                if x**2 + y**2 < self.radius**2:
+                if x ** 2 + y ** 2 < self.radius ** 2:
                     break
-            z = random.uniform(-self.height/2, self.height/2)
+            z = random.uniform(-self.height / 2, self.height / 2)
         else:
             raise ValueError("Unknown detector shape: %s" % self.shape)
-=======
-        while True:
-            x = random.uniform(-self.radius, self.radius)
-            y = random.uniform(-self.radius, self.radius)
-            if x ** 2 + y ** 2 < self.radius ** 2:
-                break
-        z = random.uniform(-self.height / 2, self.height / 2)
->>>>>>> 8fcab0e9
         return x, y, z