#!/usr/bin/python

from __future__ import print_function

try:
    import __builtin__ as builtins  # Python 2.7
except ImportError:
    import builtins  # Python 3
import argparse
from datetime import datetime
from importlib import import_module
import random

import numpy as np

try:
    import sntools  # if sntools was installed via pip
except ImportError:
    # if running this directly from the repo, modify `sys.path` to ensure all imports work
    import os
    import sys
    abs_dir = os.path.dirname(os.path.abspath(__file__))
    parent_dir = os.path.dirname(abs_dir)
    sys.path.append(parent_dir)
    import sntools

from sntools.channel import gen_evts
from sntools.detectors import Detector, supported_detectors


# mixing parameters from P.A. Zyla et al. (Particle Data Group), Prog. Theor. Exp. Phys. 2020, 083C01 (2020)
s12 = 0.307  # sin^2 theta_12
c12 = 1 - s12
s13 = 0.0218  # sin^2 theta_13
c13 = 1 - s13

# While exiting the supernova, neutrinos experience mass hierarchy-dependent
# flavor transitions via the MSW effect. This dictionary contains 3-tuples of
#   * original flavor at production (i.e. in input files from computer simulations),
#   * mixing probability,
#   * resulting flavor in detector.
# See the section "Treatment of Neutrino Flavour Conversion" in the documentation.
mixings = {
    "noosc": (
        ("e", 1, "e"),
        ("eb", 1, "eb"),
        ("x", 2, "x"),  # scale = 2 to include both nu_mu and nu_tau
        ("xb", 2, "xb"),
    ),
    "normal": (
        ("e", s13, "e"),  # nu_e that originated as nu_e
        ("x", c13, "e"),  # nu_e that originated as nu_x
        ("eb", c12 * c13, "eb"),  # anti-nu_e that originated as anti-nu_e
        ("xb", 1 - c12 * c13, "eb"),  # anti-nu_e that originated as anti-nu_x
        ("e", c13, "x"),  # nu_x that originated as nu_e
        ("x", 1 + s13, "x"),  # nu_x that originated as nu_x
        ("eb", 1 - c12 * c13, "xb"),  # anti-nu_x that originated as anti-nu_e
        ("xb", 1 + c12 * c13, "xb"),  # anti-nu_x that originated as anti-nu_x
    ),
    "inverted": (
        ("e", s12 * c13, "e"),  # nu_e that originated as nu_e
        ("x", 1 - s12 * c13, "e"),  # nu_e that originated as nu_x
        ("eb", s13, "eb"),  # anti-nu_e that originated as anti-nu_e
        ("xb", c13, "eb"),  # anti-nu_e that originated as anti-nu_x
        ("e", 1 - s12 * c13, "x"),  # nu_x that originated as nu_e
        ("x", 1 + s12 * c13, "x"),  # nu_x that originated as nu_x
        ("eb", c13, "xb"),  # anti-nu_x that originated as anti-nu_e
        ("xb", 1 + s13, "xb"),  # anti-nu_x that originated as anti-nu_x
    ),
}


def main():
    args = parse_command_line_options()

    detector = Detector(args.detector)
    channels = detector.material["channel_weights"] if args.channel == "all" else [args.channel]
    hierarchy = args.hierarchy
    input = args.input_file
    format = args.format
    output = args.output
    distance = args.distance
    starttime = args.starttime if args.starttime else None
    endtime = args.endtime if args.endtime else None
    seed = args.randomseed
    verbose = args.verbose

    if verbose:
        print("channel(s) =", channels)
        print("hierarchy  =", hierarchy)
        print("input file =", input, "--- format =", format)
        print("output     =", output)
        print("detector   =", detector)
        print("distance   =", distance)
        print("starttime  =", starttime)
        print("endtime    =", endtime)
        print("randomseed =", seed)
        print("**************************************")

    random.seed(seed)
    np.random.seed(seed)

    # Take into account hierarchy-dependent flavor mixing and let channel.py
    # generate the actual events for each channel.
<<<<<<< HEAD
    events_by_channel = {}
    for channel in sorted(channels):
=======
    events = []
    for channel in channels:
>>>>>>> 34a8a2f1
        mod_channel = import_module("sntools.interaction_channels." + channel)
        for (original_flv, scale, detected_flv) in mixings[hierarchy]:
            if detected_flv in mod_channel.possible_flavors:

                # TODO: Replace this with a more sensible design, e.g. see https://stackoverflow.com/a/15959638
                builtins._flavor = detected_flv

                scale *= (10.0 / distance) ** 2  # flux is proportional to 1/distance**2
                scale *= detector.n_molecules
                scale *= detector.material["channel_weights"][channel]

                cmd = "gen_evts(_channel='%s', input='%s', _format='%s', inflv='%s', scale=%s, starttime=%s, endtime=%s, verbose=%s)" \
                    % (channel, input, format, original_flv, scale, starttime, endtime, verbose)
                if verbose:
                    print("Now executing:", cmd)
                events.extend(eval(cmd))

    # Sort events by time and write them to a nuance-formatted output file
    events.sort(key=lambda evt: evt.time)
    with open(output, "w") as outfile:
        if verbose:  # write parameters to file as a comment
            outfile.write("# Generated on %s with the options:\n" % datetime.now())
            outfile.write("# " + str(args) + "\n")
        for (i, evt) in enumerate(events):
            evt.vertex = detector.generate_random_vertex()
            outfile.write(evt.nuance_string(i))
        outfile.write("$ stop\n")


def parse_command_line_options():
    """Define and parse command line options."""
    parser = argparse.ArgumentParser()

    parser.add_argument("input_file", help="Name or common prefix of the input file(s). Required.")

    choices = ["gamma", "nakazato", "princeton", "totani"]
    default = "totani"
    parser.add_argument("-f", "--format", metavar="FORMAT", choices=choices, default=default,
                        help="Format of input files. See parsers in folder 'formats/' \
                              for details. Choices: %s. Default: %s" % (choices, default))

    default = "outfile.kin"
    parser.add_argument("-o", "--output", metavar="FILE", default=default,
                        help="Name of the output file. Default: '%s'." % default)

    choices = ["noosc", "normal", "inverted"]
    default = choices[0]
    parser.add_argument("-H", "--hierarchy", "--ordering", metavar="HIERARCHY", choices=choices, default=default,
                        help="Oscillation scenario. Choices: %s. Default: %s" % (choices, default))

    choices = ["ibd", "es", "o16e", "o16eb", "c12e", "c12eb", "c12nc"]
    parser.add_argument("-c", "--channel", metavar="INTCHANNEL", choices=choices, default="all",
                        help="Interaction channels to consider. Currently, inverse beta decay (ibd), \
                              electron scattering (es), nu_e + oxygen CC (o16e), nu_e-bar + oxygen CC \
                              (o16eb), nu_e + carbon CC (c12e), nu_e-bar + carbon CC (c12eb) \
                              and nu + carbon NC (c12nc) are supported. \
                              Choices: %s. Default: all supported channels" % choices)

    default = "HyperK"
    parser.add_argument("-d", "--detector", metavar="DETECTOR", choices=supported_detectors, default=default,
                        help="Detector configuration. Choices: %s. Default: %s" % (supported_detectors, default))

    default = 10.0
    parser.add_argument("--distance", type=float, default=default,
                        help="Distance to supernova in kpc. Default: '%s'." % default)

    parser.add_argument("--starttime", metavar="T", type=float,
                        help="Start generating events at T milliseconds. Default: First time bin in input file.")

    parser.add_argument("--endtime", metavar="T", type=float,
                        help="Stop generating events at T milliseconds. Default: Last time bin in input file.")

    parser.add_argument("--randomseed", metavar="SEED", type=int,  # non-ints may not give reproducible results
                        help="Integer used as a random number seed to reproducibly generate events. Default: None.")

    parser.add_argument("-v", "--verbose", action="count", help="Verbose output, e.g. for debugging. Off by default.")

    parser.add_argument('--version', action='version', version='%(prog)s ' + sntools.__version__)

    return parser.parse_args()


if __name__ == "__main__":
    main()<|MERGE_RESOLUTION|>--- conflicted
+++ resolved
@@ -102,13 +102,8 @@
 
     # Take into account hierarchy-dependent flavor mixing and let channel.py
     # generate the actual events for each channel.
-<<<<<<< HEAD
-    events_by_channel = {}
+    events = []
     for channel in sorted(channels):
-=======
-    events = []
-    for channel in channels:
->>>>>>> 34a8a2f1
         mod_channel = import_module("sntools.interaction_channels." + channel)
         for (original_flv, scale, detected_flv) in mixings[hierarchy]:
             if detected_flv in mod_channel.possible_flavors:
